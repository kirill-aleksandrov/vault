--- conflicted
+++ resolved
@@ -66,12 +66,7 @@
   },
 
   persist(method, successCallback) {
-<<<<<<< HEAD
     const model = this.model;
-    return model[method]().then(() => {
-      successCallback(model);
-=======
-    const model = get(this, 'model');
     return model[method]()
       .then(() => {
         successCallback(model);
@@ -83,13 +78,12 @@
   },
 
   applyDelete(callback = () => {}) {
-    const tab = this.listTabFromType(this.get('model.constructor.modelName'));
+    const tab = this.listTabFromType(this.model.constructor.modelName);
     this.persist('destroyRecord', () => {
       this.hasDataChanges();
       callback();
       // TODO: Investigate what is causing a console error after this point
       this.transitionToRoute(LIST_ROOT_ROUTE, { queryParams: { tab } });
->>>>>>> f4599f19
     });
   },
 
