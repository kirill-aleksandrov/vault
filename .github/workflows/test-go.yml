on:
  workflow_call:
    inputs:
      go-arch:
        description: The execution architecture (arm, amd64, etc.)
        required: true
        type: string
      enterprise:
        description: A flag indicating if this workflow is executing for the enterprise repository.
        required: true
        type: string
      total-runners:
        description: Number of runners to use for executing the tests on.
        required: true
        type: string
      env-vars:
        description: A map of environment variables as JSON.
        required: false
        type: string
        default: '{}'
      extra-flags:
        description: A space-separated list of additional build flags.
        required: false
        type: string
        default: ''
      runs-on:
        description: An expression indicating which kind of runners to use.
        required: false
        type: string
        default: ubuntu-latest
      go-build-tags:
        description: A comma-separated list of additional build tags to consider satisfied during the build.
        required: false
        type: string
<<<<<<< HEAD
      coverage:
       description: Whether to run the tests with code coverage
       required: false
       type: boolean 
       default: false 
=======
      name:
        description: A suffix to append to archived test results
        required: false
        default: ''
        type: string
>>>>>>> dbe41c4f

env: ${{ fromJSON(inputs.env-vars) }}

jobs:
  test-generate-test-package-list:
    runs-on: ${{ fromJSON(inputs.runs-on) }}
    name: Verify Test Package Distribution
    steps:
    - uses: actions/checkout@8e5e7e5ab8b370d6c329ec480221332ada57f0ab # v3.5.2
    - id: test
      working-directory: .github/scripts
      run: |
        ENTERPRISE=${{ inputs.enterprise }} ./test-generate-test-package-lists.sh
  runner-indexes:
    runs-on: ${{ fromJSON(inputs.runs-on) }}
    name: Generate runner indexes
    #
    # This job generates a JSON Array of integers ranging from 1 to 16.
    # That array is used in the matrix section of the test-go job below.
    #
    outputs:
      runner-indexes: ${{ steps.generate-index-list.outputs.indexes }}
    steps:
    - id: generate-index-list
      run: |
        INDEX_LIST="$(seq 1 ${{ inputs.total-runners }})"
        INDEX_JSON="$(jq --null-input --compact-output '. |= [inputs]' <<< "${INDEX_LIST}")"
        echo "indexes=${INDEX_JSON}" >> "${GITHUB_OUTPUT}"
  test-go:
    permissions:
      id-token: write  # Note: this permission is explicitly required for Vault auth
      contents: read
    name: "${{ matrix.runner-index }}"
    needs:
    - runner-indexes
    runs-on: ${{ fromJSON(inputs.runs-on) }}
    strategy:
      fail-fast: false
      matrix:
        #
        # Initialize the runner-index key with the JSON array of integers
        # generated above.
        #
        runner-index: ${{ fromJSON(needs.runner-indexes.outputs.runner-indexes) }}
    env:
      GOPRIVATE: github.com/hashicorp/*
      TIMEOUT_IN_MINUTES: 60
    steps:
      - uses: actions/checkout@8e5e7e5ab8b370d6c329ec480221332ada57f0ab # v3.5.2
      - uses: actions/setup-go@4d34df0c2316fe8122ab82dc22947d607c0c91f9 # v4.0.0
        with:
          go-version-file: ./.go-version
          cache: true
      - name: Authenticate to Vault
        id: vault-auth
        if: github.repository == 'hashicorp/vault-enterprise'
        run: vault-auth
      - name: Fetch Secrets
        id: secrets
        if: github.repository == 'hashicorp/vault-enterprise'
        uses: hashicorp/vault-action@130d1f5f4fe645bb6c83e4225c04d64cfb62de6e
        with:
          url: ${{ steps.vault-auth.outputs.addr }}
          caCertificate: ${{ steps.vault-auth.outputs.ca_certificate }}
          token: ${{ steps.vault-auth.outputs.token }}
          secrets: |
            kv/data/github/${{ github.repository }}/datadog-ci DATADOG_API_KEY;
            kv/data/github/${{ github.repository }}/github-token username-and-token | github-token;
            kv/data/github/${{ github.repository }}/license license_1 | VAULT_LICENSE_CI;
            kv/data/github/${{ github.repository }}/license license_2 | VAULT_LICENSE_2;
            kv/data/github/${{ github.repository }}/hcp-link HCP_API_ADDRESS;
            kv/data/github/${{ github.repository }}/hcp-link HCP_AUTH_URL;
            kv/data/github/${{ github.repository }}/hcp-link HCP_CLIENT_ID;
            kv/data/github/${{ github.repository }}/hcp-link HCP_CLIENT_SECRET;
            kv/data/github/${{ github.repository }}/hcp-link HCP_RESOURCE_ID;
      - id: setup-git-private
        name: Setup Git configuration (private)
        if: github.repository == 'hashicorp/vault-enterprise'
        run: |
          git config --global url."https://${{ steps.secrets.outputs.github-token }}@github.com".insteadOf https://github.com
      - id: setup-git-public
        name: Setup Git configuration (public)
        if: github.repository != 'hashicorp/vault-enterprise'
        run: |
          git config --global url."https://${{ secrets.ELEVATED_GITHUB_TOKEN}}@github.com".insteadOf https://github.com
      - id: go-mod-download
        if: matrix.runner-index > 16
        env:
          GOPRIVATE: github.com/hashicorp/*
        run: time go mod download -x
      - id: build
        if: matrix.runner-index > 16
        env:
          GOPRIVATE: github.com/hashicorp/*
        run: time make ci-bootstrap dev
      - id: run-go-tests
        name: Run Go tests
        timeout-minutes: ${{ fromJSON(env.TIMEOUT_IN_MINUTES) }}
        env:
          COMMIT_SHA: ${{ github.sha }}
        run: |
          set -exo pipefail

          #
          # This script creates a Bash array with 16 elements each
          # containing a space delimited list of package names. The
          # array element corresponding to this instance's
          # matrix.runner-index value.
          #
          ENTERPRISE=${{ inputs.enterprise }} source .github/scripts/generate-test-package-lists.sh

          # Build the dynamically generated source files.
          make prep

          mkdir -p test-results/go-test

          # We don't want VAULT_LICENSE set when running Go tests, because that's
          # not what developers have in their environments and it could break some
          # tests; it would be like setting VAULT_TOKEN.  However some non-Go
          # CI commands, like the UI tests, shouldn't have to worry about licensing.
          # So we provide the tests which want an externally supplied license with licenses 
          # via the VAULT_LICENSE_CI and VAULT_LICENSE_2 environment variables, and here we unset it.
          # shellcheck disable=SC2034
          VAULT_LICENSE=

          # Assign test licenses to relevant variables if they aren't already
          if [[ ${{ github.repository }} == 'hashicorp/vault' ]]; then
            export VAULT_LICENSE_CI=${{ secrets.ci_license }}
            export VAULT_LICENSE_2=${{ secrets.ci_license_2 }}
            export HCP_API_ADDRESS=${{ secrets.HCP_API_ADDRESS }}
            export HCP_AUTH_URL=${{ secrets.HCP_AUTH_URL }}
            export HCP_CLIENT_ID=${{ secrets.HCP_CLIENT_ID }}
            export HCP_CLIENT_SECRET=${{ secrets.HCP_CLIENT_SECRET }}
            export HCP_RESOURCE_ID=${{ secrets.HCP_RESOURCE_ID }}
            # Temporarily removing this variable to cause HCP Link tests
            # to be skipped.
            #export HCP_SCADA_ADDRESS=${{ secrets.HCP_SCADA_ADDRESS }}
          fi

          if [ -f bin/vault ]; then
            VAULT_BINARY="$(pwd)/bin/vault"
            export VAULT_BINARY
          fi
          extra_flags="${{ inputs.extra-flags }}" 
          test_args=""
          if [ "${{ inputs.coverage }}" = "true" ]; then 
            mkdir -p "test-coverage/${{ matrix.runner-index }}"
            extra_flags+=" -cover -covermode=count"
            test_args="-args -test.gocoverdir=$(pwd)/test-coverage/${{ matrix.runner-index }}"
          fi
          
          # shellcheck disable=SC2086 # can't quote package list
          GOARCH=${{ inputs.go-arch }} \
            go run gotest.tools/gotestsum --format=short-verbose \
              --junitfile test-results/go-test/results.xml \
              --jsonfile test-results/go-test/results.json \
              -- \
              -tags "${{ inputs.go-build-tags }}" \
              -timeout=${{ env.TIMEOUT_IN_MINUTES }}m \
              -parallel=20 \
              "$extra_flags" \
                \
              ${test_packages[${{ matrix.runner-index }}]} \
              "$test_args" 
      - name: Prepare datadog-ci
        if: github.repository == 'hashicorp/vault' && always()
        continue-on-error: true
        run: |
          curl -L --fail "https://github.com/DataDog/datadog-ci/releases/latest/download/datadog-ci_linux-x64" --output "/usr/local/bin/datadog-ci"
          chmod +x /usr/local/bin/datadog-ci
      - name: Upload test results to DataDog
        continue-on-error: true
        env:
          DD_ENV: ci
        run: |
          if [[ ${{ github.repository }} == 'hashicorp/vault' ]]; then
            export DATADOG_API_KEY=${{ secrets.DATADOG_API_KEY }}
          fi
          datadog-ci junit upload --service "$GITHUB_REPOSITORY" test-results/go-test/results.xml
        if: always()
      - name: Archive test results
        uses: actions/upload-artifact@0b7f8abb1508181956e8e162db84b466c27e18ce # v3.1.2
        with:
          name: test-results${{ inputs.name }}-${{ matrix.runner-index }}
          path: test-results/
        if: always()
      - name: Archive test coverage
        if: ${{ inputs.coverage }}
        uses: actions/upload-artifact@0b7f8abb1508181956e8e162db84b466c27e18ce # v3.1.2
        with:
          name: test-coverage
          path: test-coverage/${{ matrix.runner-index }}
      - name: Create a summary of tests
        uses: test-summary/action@62bc5c68de2a6a0d02039763b8c754569df99e3f # TSCCR: no entry for repository "test-summary/action"
        with:
          paths: "test-results/go-test/results.xml"
          show: "fail"
        if: always()<|MERGE_RESOLUTION|>--- conflicted
+++ resolved
@@ -32,19 +32,16 @@
         description: A comma-separated list of additional build tags to consider satisfied during the build.
         required: false
         type: string
-<<<<<<< HEAD
       coverage:
        description: Whether to run the tests with code coverage
        required: false
        type: boolean 
        default: false 
-=======
       name:
         description: A suffix to append to archived test results
         required: false
         default: ''
         type: string
->>>>>>> dbe41c4f
 
 env: ${{ fromJSON(inputs.env-vars) }}
 
