<<<<<<< HEAD
#!/bin/bash
=======
#!/bin/env bash
# Copyright (c) HashiCorp, Inc.
# SPDX-License-Identifier: BUSL-1.1
>>>>>>> 9bb921f5

set -euo pipefail

# Get the full version information
# this is only needed for local enos builds in order to get the default version from version_base.go
# this should match the default version that the binary has been built with
# CRT release builds use the new static version from ./release/VERSION
function version() {
  local version
  local prerelease
  local metadata

  version=$(version_base)
  prerelease=$(version_pre)
  metadata=$(version_metadata)

  if [ -n "$metadata" ] && [ -n "$prerelease" ]; then
    echo "$version-$prerelease+$metadata"
  elif [ -n "$metadata" ]; then
    echo "$version+$metadata"
  elif [ -n "$prerelease" ]; then
    echo "$version-$prerelease"
  else
    echo "$version"
  fi
}

# Get the base version
function version_base() {
  : "${VAULT_VERSION:=""}"

  if [ -n "$VAULT_VERSION" ]; then
    echo "$VAULT_VERSION"
    return
  fi

  : "${VERSION_FILE:=$(repo_root)/version/VERSION}"
  awk -F- '{ print $1 }' < "$VERSION_FILE"
}

# Get the version pre-release
function version_pre() {
  : "${VAULT_PRERELEASE:=""}"

  if [ -n "$VAULT_PRERELEASE" ]; then
    echo "$VAULT_PRERELEASE"
    return
  fi

  : "${VERSION_FILE:=$(repo_root)/version/VERSION}"
  awk -F- '{ print $2 }' < "$VERSION_FILE"
}

# Get the version metadata, which is commonly the edition
function version_metadata() {
  : "${VAULT_METADATA:=""}"

  if [ -n "$VAULT_METADATA" ]; then
    echo "$VAULT_METADATA"
    return
  fi

  : "${VERSION_FILE:=$(repo_root)/version/version_base.go}"
  awk '$1 == "VersionMetadata" && $2 == "=" { gsub(/"/, "", $3); print $3 }' < "$VERSION_FILE"
}

# Determine the root directory of the repository
function repo_root() {
  git rev-parse --show-toplevel
}

# Run Enos local
function main() {
  case $1 in
  version)
    version
  ;;
  version-base)
    version_base
  ;;
  version-pre)
    version_pre
  ;;
  version-meta)
    version_metadata
  ;;
  *)
    echo "unknown sub-command" >&2
    exit 1
  ;;
  esac
}

main "$@"<|MERGE_RESOLUTION|>--- conflicted
+++ resolved
@@ -1,10 +1,6 @@
-<<<<<<< HEAD
-#!/bin/bash
-=======
 #!/bin/env bash
 # Copyright (c) HashiCorp, Inc.
 # SPDX-License-Identifier: BUSL-1.1
->>>>>>> 9bb921f5
 
 set -euo pipefail
 
