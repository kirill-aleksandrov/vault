--- conflicted
+++ resolved
@@ -3,6 +3,7 @@
 import (
 	"context"
 	"encoding/base64"
+	"path"
 	"testing"
 
 	hclog "github.com/hashicorp/go-hclog"
@@ -18,11 +19,7 @@
 	"github.com/hashicorp/vault/sdk/helper/logging"
 	"github.com/hashicorp/vault/sdk/logical"
 	"github.com/hashicorp/vault/vault"
-<<<<<<< HEAD
 	"github.com/hashicorp/vault/vault/seal"
-=======
-	vaultseal "github.com/hashicorp/vault/vault/seal"
->>>>>>> b26dd3ab
 )
 
 type transitSealServer struct {
@@ -124,21 +121,14 @@
 	})
 }
 
-<<<<<<< HEAD
-func testSealMigrationShamirToAuto(t *testing.T, setup teststorage.ClusterSetupMutator) {
-	tcluster := sealhelper.NewTransitSealServer(t)
-	defer tcluster.Cleanup()
-=======
 func testSealMigrationShamirToTransit(t *testing.T, setup teststorage.ClusterSetupMutator) {
->>>>>>> b26dd3ab
 
 	// Create a cluster that uses shamir.
 	conf, opts := teststorage.ClusterSetup(&vault.CoreConfig{
 		DisableSealWrap: true,
-	}, &vault.TestClusterOptions{
-		HandlerFunc: vaulthttp.Handler,
-		SkipInit:    true,
-		NumCores:    3,
+		HandlerFunc:     vaulthttp.Handler,
+		SkipInit:        true,
+		NumCores:        3,
 	},
 		setup,
 	)
@@ -731,11 +721,7 @@
 	})
 }
 
-<<<<<<< HEAD
-func testSealMigrationAutoToAuto(t *testing.T, setup teststorage.ClusterSetupMutator) {
-=======
 func testSealMigrationTransitToTransit(t *testing.T, setup teststorage.ClusterSetupMutator) {
->>>>>>> b26dd3ab
 	tcluster := sealhelper.NewTransitSealServer(t)
 	defer tcluster.Cleanup()
 	tcluster.MakeKey(t, "key1")
